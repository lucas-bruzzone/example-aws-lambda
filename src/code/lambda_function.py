import json
import boto3
import uuid
import os
from datetime import datetime, timezone
from typing import Dict, Any, List
import logging
from botocore.exceptions import ClientError
from boto3.dynamodb.conditions import Key

# Configurar logging
logger = logging.getLogger()
logger.setLevel(logging.INFO)

# Inicializar DynamoDB
dynamodb = boto3.resource("dynamodb")
table_name = os.environ.get("PROPERTIES_TABLE", "properties")
table = dynamodb.Table(table_name)


def lambda_handler(event: Dict[str, Any], context: Any) -> Dict[str, Any]:
    """
    Router principal para todas as operações CRUD de propriedades
    """
    try:
        # Log do evento recebido
        method = event.get("httpMethod", "")
        path = event.get("path", "")
        resource = event.get("resource", "")

        logger.info(f"Evento recebido: {method} {path}")

        # Extrair user ID do token JWT para todas as operações
        user_id = extract_user_id(event)
        if not user_id:
            return create_response(
                401, {"error": "Token inválido ou usuário não identificado"}
            )

        # Router baseado no método HTTP e path
        if method == "POST" and "/properties" in resource:
            return create_property(event, user_id)

        elif method == "GET" and "/properties" in resource and "{id}" not in resource:
            return get_properties(event, user_id)

        elif method == "PUT" and "/properties" in resource and "{id}" in resource:
            return update_property(event, user_id)

        elif method == "DELETE" and "/properties" in resource and "{id}" in resource:
            return delete_property(event, user_id)

        elif method == "OPTIONS":
            # Resposta para CORS preflight
            return create_response(200, {"message": "CORS preflight"})

        else:
            return create_response(
                404, {"error": f"Endpoint não encontrado: {method} {resource}"}
            )

    except Exception as e:
        logger.error(f"Erro interno no router: {str(e)}")
        return create_response(500, {"error": "Erro interno do servidor"})


def create_property(event: Dict[str, Any], user_id: str) -> Dict[str, Any]:
    """
    Cria uma nova propriedade
    """
    try:
        # Parse do body
        try:
            body = json.loads(event.get("body", "{}"))
        except json.JSONDecodeError:
            return create_response(
                400, {"error": "JSON inválido no body da requisição"}
            )

        # Validar dados da propriedade
        validation_result = validate_property_data(body)
        if not validation_result["valid"]:
            return create_response(400, {"error": validation_result["message"]})

        # Gerar ID único para a propriedade
        property_id = f"prop_{uuid.uuid4().hex[:12]}"

        # Preparar item para DynamoDB
        current_time = datetime.now(timezone.utc).isoformat()

        property_item = {
            "userId": user_id,
            "propertyId": property_id,
            "name": body["name"],
            "type": body.get("type", "fazenda"),
            "description": body.get("description", ""),
            "area": body["area"],
            "perimeter": body["perimeter"],
            "coordinates": body["coordinates"],
            "createdAt": current_time,
            "updatedAt": current_time,
        }

        # Salvar no DynamoDB
        table.put_item(Item=property_item)

        logger.info(
            f"Propriedade criada com sucesso: {property_id} para usuário {user_id[:8]}..."
        )

        # Formatar resposta
        formatted_property = format_property_for_response(property_item)

        return create_response(
            201,
            {
                "message": "Propriedade criada com sucesso",
                "property": formatted_property,
            },
        )

    except Exception as e:
        logger.error(f"Erro ao criar propriedade: {str(e)}")
        return create_response(500, {"error": "Erro interno do servidor"})


def get_properties(event: Dict[str, Any], user_id: str) -> Dict[str, Any]:
    """
    Lista propriedades do usuário
    """
    try:
        # Extrair parâmetros de consulta
        query_params = event.get("queryStringParameters") or {}

        # Parâmetros de filtro e paginação
        property_type = query_params.get("type")
        limit = int(query_params.get("limit", 50))
        last_key = query_params.get("lastKey")

        # Validar limite
        if limit < 1 or limit > 100:
            limit = 50

        # Buscar propriedades do usuário
        result = get_user_properties(user_id, property_type, limit, last_key)

        if result["success"]:
            logger.info(
                f"Retornando {len(result['properties'])} propriedades para usuário {user_id[:8]}..."
            )

            response_data = {
                "properties": result["properties"],
                "count": len(result["properties"]),
                "lastKey": result.get("lastKey"),
            }

            # Adicionar estatísticas
            if result["properties"]:
                stats = calculate_stats(result["properties"])
                response_data["statistics"] = stats

            return create_response(200, response_data)
        else:
            return create_response(500, {"error": result["message"]})

    except Exception as e:
        logger.error(f"Erro ao buscar propriedades: {str(e)}")
        return create_response(500, {"error": "Erro interno do servidor"})


def update_property(event: Dict[str, Any], user_id: str) -> Dict[str, Any]:
    """
    Atualiza uma propriedade existente
    """
    try:
        # Extrair property ID da URL
        path_parameters = event.get("pathParameters") or {}
        property_id = path_parameters.get("id")

        if not property_id:
            return create_response(400, {"error": "ID da propriedade é obrigatório"})

        # Parse do body
        try:
            body = json.loads(event.get("body", "{}"))
        except json.JSONDecodeError:
            return create_response(
                400, {"error": "JSON inválido no body da requisição"}
            )

        if not body:
            return create_response(
                400, {"error": "Body da requisição não pode estar vazio"}
            )

        # Verificar se a propriedade existe e pertence ao usuário
        existing_property = get_existing_property(user_id, property_id)
        if not existing_property:
            return create_response(404, {"error": "Propriedade não encontrada"})

        # Validar dados da atualização
        validation_result = validate_update_data(body)
        if not validation_result["valid"]:
            return create_response(400, {"error": validation_result["message"]})

        # Atualizar propriedade
        updated_property = update_property_data(
            user_id, property_id, body, existing_property
        )

        if updated_property["success"]:
            logger.info(
                f"Propriedade {property_id} atualizada com sucesso para usuário {user_id[:8]}..."
            )
            return create_response(
                200,
                {
                    "message": "Propriedade atualizada com sucesso",
                    "property": updated_property["property"],
                },
            )
        else:
            return create_response(500, {"error": updated_property["message"]})

    except Exception as e:
        logger.error(f"Erro ao atualizar propriedade: {str(e)}")
        return create_response(500, {"error": "Erro interno do servidor"})


def delete_property(event: Dict[str, Any], user_id: str) -> Dict[str, Any]:
    """
    Deleta uma propriedade
    """
    try:
        # Extrair property ID da URL
        path_parameters = event.get("pathParameters") or {}
        property_id = path_parameters.get("id")

        if not property_id:
            return create_response(400, {"error": "ID da propriedade é obrigatório"})

        # Verificar se a propriedade existe e pertence ao usuário
        existing_property = get_existing_property(user_id, property_id)
        if not existing_property:
            return create_response(404, {"error": "Propriedade não encontrada"})

        # Deletar propriedade
        deletion_result = delete_property_data(user_id, property_id)

        if deletion_result["success"]:
            logger.info(
                f"Propriedade {property_id} deletada com sucesso para usuário {user_id[:8]}..."
            )
            return create_response(
                200,
                {
                    "message": "Propriedade deletada com sucesso",
                    "deletedProperty": {
                        "id": property_id,
                        "name": existing_property.get("name"),
                    },
                },
            )
        else:
            return create_response(500, {"error": deletion_result["message"]})

    except Exception as e:
        logger.error(f"Erro ao deletar propriedade: {str(e)}")
        return create_response(500, {"error": "Erro interno do servidor"})


# ============================================================================
# FUNÇÕES AUXILIARES
# ============================================================================


def get_user_properties(
    user_id: str, property_type: str = None, limit: int = 50, last_key: str = None
) -> Dict[str, Any]:
    """
    Busca propriedades do usuário no DynamoDB
    """
    try:
        # Parâmetros base da consulta
        query_params = {
            "KeyConditionExpression": Key("userId").eq(user_id),
            "Limit": limit,
            "ScanIndexForward": False,  # Ordenar por data (mais recentes primeiro)
        }

        # Adicionar paginação se fornecida
        if last_key:
            try:
                decoded_key = json.loads(last_key)
                query_params["ExclusiveStartKey"] = decoded_key
            except json.JSONDecodeError:
                logger.warning(f"LastKey inválido: {last_key}")

        # Executar consulta
        response = table.query(**query_params)

        properties = response.get("Items", [])

        # Filtrar por tipo se especificado
        if property_type:
            properties = [p for p in properties if p.get("type") == property_type]

        # Preparar próxima chave para paginação
        next_key = None
        if "LastEvaluatedKey" in response:
            next_key = json.dumps(response["LastEvaluatedKey"], default=str)

        # Formatar propriedades para resposta
        formatted_properties = []
        for prop in properties:
            formatted_prop = format_property_for_response(prop)
            formatted_properties.append(formatted_prop)

        return {
            "success": True,
            "properties": formatted_properties,
            "lastKey": next_key,
        }

    except Exception as e:
        logger.error(f"Erro ao buscar propriedades: {str(e)}")
        return {"success": False, "message": f"Erro ao buscar propriedades: {str(e)}"}


def get_existing_property(user_id: str, property_id: str) -> Dict[str, Any]:
    """
    Busca propriedade existente no DynamoDB
    """
    try:
        response = table.get_item(Key={"userId": user_id, "propertyId": property_id})

        return response.get("Item")

    except ClientError as e:
        logger.error(f"Erro ao buscar propriedade existente: {str(e)}")
        return None


def update_property_data(
    user_id: str,
    property_id: str,
    update_data: Dict[str, Any],
    existing_property: Dict[str, Any],
) -> Dict[str, Any]:
    """
    Atualiza propriedade no DynamoDB
    """
    try:
        # Preparar dados para atualização
        current_time = datetime.now(timezone.utc).isoformat()

        # Construir expressão de atualização dinamicamente
        update_expression_parts = []
        expression_attribute_values = {}
        expression_attribute_names = {}

        # Campos que podem ser atualizados
        updatable_fields = {
            "name": "name",
            "type": "#type",  # 'type' é palavra reservada no DynamoDB
            "description": "description",
            "area": "area",
            "perimeter": "perimeter",
            "coordinates": "coordinates",
        }

        for field, attr_name in updatable_fields.items():
            if field in update_data:
                update_expression_parts.append(f"{attr_name} = :{field}")
                expression_attribute_values[f":{field}"] = update_data[field]

                # Adicionar nome do atributo se necessário
                if attr_name.startswith("#"):
                    expression_attribute_names[attr_name] = field

        # Sempre atualizar o timestamp
        update_expression_parts.append("updatedAt = :updatedAt")
        expression_attribute_values[":updatedAt"] = current_time

        # Construir expressão final
        update_expression = "SET " + ", ".join(update_expression_parts)

        # Executar atualização
        update_params = {
            "Key": {"userId": user_id, "propertyId": property_id},
            "UpdateExpression": update_expression,
            "ExpressionAttributeValues": expression_attribute_values,
            "ReturnValues": "ALL_NEW",
        }

        if expression_attribute_names:
            update_params["ExpressionAttributeNames"] = expression_attribute_names

        response = table.update_item(**update_params)

        # Formatar propriedade atualizada
        updated_item = response["Attributes"]
        formatted_property = format_property_for_response(updated_item)

        return {"success": True, "property": formatted_property}

    except ClientError as e:
        logger.error(f"Erro ao atualizar propriedade: {str(e)}")
        return {"success": False, "message": f"Erro ao atualizar propriedade: {str(e)}"}


def delete_property_data(user_id: str, property_id: str) -> Dict[str, Any]:
    """
    Deleta propriedade do DynamoDB
    """
    try:
        # Usar conditional delete para garantir que o item existe
        table.delete_item(
            Key={"userId": user_id, "propertyId": property_id},
            ConditionExpression="attribute_exists(userId) AND attribute_exists(propertyId)",
        )

        return {"success": True, "message": "Propriedade deletada com sucesso"}

    except ClientError as e:
        error_code = e.response["Error"]["Code"]

        if error_code == "ConditionalCheckFailedException":
            # Item não existe ou não pertence ao usuário
            logger.warning(
                f"Tentativa de deletar propriedade inexistente: {property_id}"
            )
            return {
                "success": False,
                "message": "Propriedade não encontrada ou não pertence ao usuário",
            }
        else:
            logger.error(f"Erro ao deletar propriedade: {str(e)}")
            return {
                "success": False,
                "message": f"Erro ao deletar propriedade: {str(e)}",
            }

    except Exception as e:
        logger.error(f"Erro inesperado ao deletar propriedade: {str(e)}")
        return {"success": False, "message": f"Erro inesperado: {str(e)}"}


def calculate_stats(properties: List[Dict[str, Any]]) -> Dict[str, Any]:
    """
    Calcula estatísticas das propriedades
    """
<<<<<<< HEAD
    try:
        total_area = sum(prop.get("area", 0) for prop in properties)
        total_perimeter = sum(prop.get("perimeter", 0) for prop in properties)

        # Contagem por tipo
        type_counts = {}
        for prop in properties:
            prop_type = prop.get("type", "outros")
            type_counts[prop_type] = type_counts.get(prop_type, 0) + 1

        # Propriedade maior e menor
        areas = [prop.get("area", 0) for prop in properties if prop.get("area", 0) > 0]
        largest_area = max(areas) if areas else 0
        smallest_area = min(areas) if areas else 0

        return {
            "totalProperties": len(properties),
            "totalArea": round(total_area, 2),
            "totalPerimeter": round(total_perimeter, 2),
            "averageArea": round(total_area / len(properties), 2) if properties else 0,
            "largestProperty": largest_area,
            "smallestProperty": smallest_area,
            "typeDistribution": type_counts,
        }

    except Exception as e:
        logger.error(f"Erro ao calcular estatísticas: {str(e)}")
        return {}


def format_property_for_response(property_item: Dict[str, Any]) -> Dict[str, Any]:
    """
    Formata propriedade para resposta da API
    """
    return {
        "id": property_item.get("propertyId"),
        "name": property_item.get("name"),
        "type": property_item.get("type"),
        "description": property_item.get("description", ""),
        "area": float(property_item.get("area", 0)),
        "perimeter": float(property_item.get("perimeter", 0)),
        "coordinates": property_item.get("coordinates", []),
        "createdAt": property_item.get("createdAt"),
        "updatedAt": property_item.get("updatedAt"),
=======
    
    environment = os.environ.get('ENVIRONMENT', 'unknown')
    
    response = {
        'statusCode': 200,
        'headers': {
            'Access-Control-Allow-Origin': '*',
            'Access-Control-Allow-Headers': 'Content-Type,X-Amz-Date,Authorization,X-Api-Key,X-Amz-Security-Token',
            'Access-Control-Allow-Methods': 'POST,OPTIONS'
        },
        'body': json.dumps({
            'message': 'Hello from Lambda!',
            'environment': environment,
            'event': event
        })
>>>>>>> d8af4ddd
    }


# ============================================================================
# VALIDAÇÕES
# ============================================================================


def validate_property_data(data: Dict[str, Any]) -> Dict[str, Any]:
    """
    Valida os dados da propriedade para criação
    """
    # Campos obrigatórios
    required_fields = ["name", "area", "perimeter", "coordinates"]

    for field in required_fields:
        if field not in data:
            return {"valid": False, "message": f"Campo obrigatório: {field}"}

    # Validar nome
    name = data.get("name", "").strip()
    if not name or len(name) < 2:
        return {"valid": False, "message": "Nome deve ter pelo menos 2 caracteres"}

    if len(name) > 100:
        return {"valid": False, "message": "Nome deve ter no máximo 100 caracteres"}

    # Validar área
    try:
        area = float(data["area"])
        if area <= 0:
            return {"valid": False, "message": "Área deve ser maior que zero"}
        if area > 1000000:  # 1 milhão de hectares (limite razoável)
            return {
                "valid": False,
                "message": "Área muito grande (máximo 1.000.000 hectares)",
            }
    except (ValueError, TypeError):
        return {"valid": False, "message": "Área deve ser um número válido"}

    # Validar perímetro
    try:
        perimeter = float(data["perimeter"])
        if perimeter <= 0:
            return {"valid": False, "message": "Perímetro deve ser maior que zero"}
    except (ValueError, TypeError):
        return {"valid": False, "message": "Perímetro deve ser um número válido"}

    # Validar coordenadas (GeoJSON)
    coordinates = data.get("coordinates")
    if not validate_coordinates(coordinates):
        return {"valid": False, "message": "Coordenadas em formato inválido"}

    # Validar tipo de propriedade
    valid_types = ["fazenda", "sitio", "chacara", "terreno", "outros"]
    property_type = data.get("type", "fazenda")
    if property_type not in valid_types:
        return {
            "valid": False,
            "message": f'Tipo inválido. Use: {", ".join(valid_types)}',
        }

    # Validar descrição
    description = data.get("description", "")
    if len(description) > 500:
        return {
            "valid": False,
            "message": "Descrição deve ter no máximo 500 caracteres",
        }

    return {"valid": True, "message": "Dados válidos"}


def validate_update_data(data: Dict[str, Any]) -> Dict[str, Any]:
    """
    Valida os dados de atualização da propriedade
    """
    # Pelo menos um campo deve ser fornecido
    updatable_fields = [
        "name",
        "type",
        "description",
        "area",
        "perimeter",
        "coordinates",
    ]

    if not any(field in data for field in updatable_fields):
        return {
            "valid": False,
            "message": "Pelo menos um campo deve ser fornecido para atualização",
        }

    # Validar nome se fornecido
    if "name" in data:
        name = data["name"].strip()
        if not name or len(name) < 2:
            return {"valid": False, "message": "Nome deve ter pelo menos 2 caracteres"}

        if len(name) > 100:
            return {"valid": False, "message": "Nome deve ter no máximo 100 caracteres"}

    # Validar área se fornecida
    if "area" in data:
        try:
            area = float(data["area"])
            if area <= 0:
                return {"valid": False, "message": "Área deve ser maior que zero"}
            if area > 1000000:
                return {
                    "valid": False,
                    "message": "Área muito grande (máximo 1.000.000 hectares)",
                }
        except (ValueError, TypeError):
            return {"valid": False, "message": "Área deve ser um número válido"}

    # Validar perímetro se fornecido
    if "perimeter" in data:
        try:
            perimeter = float(data["perimeter"])
            if perimeter <= 0:
                return {"valid": False, "message": "Perímetro deve ser maior que zero"}
        except (ValueError, TypeError):
            return {"valid": False, "message": "Perímetro deve ser um número válido"}

    # Validar coordenadas se fornecidas
    if "coordinates" in data:
        if not validate_coordinates(data["coordinates"]):
            return {"valid": False, "message": "Coordenadas em formato inválido"}

    # Validar tipo se fornecido
    if "type" in data:
        valid_types = ["fazenda", "sitio", "chacara", "terreno", "outros"]
        if data["type"] not in valid_types:
            return {
                "valid": False,
                "message": f'Tipo inválido. Use: {", ".join(valid_types)}',
            }

    # Validar descrição se fornecida
    if "description" in data:
        if len(data["description"]) > 500:
            return {
                "valid": False,
                "message": "Descrição deve ter no máximo 500 caracteres",
            }

    return {"valid": True, "message": "Dados válidos"}


def validate_coordinates(coordinates) -> bool:
    """
    Valida se as coordenadas estão em formato GeoJSON válido
    """
    try:
        # Deve ser uma lista
        if not isinstance(coordinates, list):
            return False

        # Deve ter pelo menos 3 pontos (triângulo mínimo)
        if len(coordinates) < 4:  # 3 pontos + fechar o polígono
            return False

        # Cada coordenada deve ser [longitude, latitude]
        for coord in coordinates:
            if not isinstance(coord, list) or len(coord) != 2:
                return False

            try:
                lon, lat = float(coord[0]), float(coord[1])

                # Validar limites geográficos (mundial)
                if not (-180 <= lon <= 180):
                    return False
                if not (-90 <= lat <= 90):
                    return False

            except (ValueError, TypeError):
                return False

        # Verificar se o polígono está fechado
        if coordinates[0] != coordinates[-1]:
            return False

        return True

    except Exception:
        return False


# ============================================================================
# UTILIDADES
# ============================================================================


def extract_user_id(event: Dict[str, Any]) -> str:
    """
    Extrai o user ID do contexto do Cognito Authorizer
    """
    try:
        # Via Cognito Authorizer
        authorizer_context = event.get("requestContext", {}).get("authorizer", {})

        # Tentar diferentes formas de obter o user ID
        user_id = (
            authorizer_context.get("claims", {}).get("sub")
            or authorizer_context.get("sub")
            or event.get("requestContext", {})
            .get("identity", {})
            .get("cognitoIdentityId")
        )

        if user_id:
            logger.info(f"User ID extraído: {user_id[:8]}...")
            return user_id

        logger.warning("User ID não encontrado no contexto")
        return None

    except Exception as e:
        logger.error(f"Erro ao extrair user ID: {str(e)}")
        return None


def create_response(status_code: int, body: Dict[str, Any]) -> Dict[str, Any]:
    """
    Cria resposta HTTP padronizada
    """
    return {
        "statusCode": status_code,
        "headers": {
            "Content-Type": "application/json",
            "Access-Control-Allow-Origin": "*",
            "Access-Control-Allow-Headers": "Content-Type,X-Amz-Date,Authorization,X-Api-Key,X-Amz-Security-Token",
            "Access-Control-Allow-Methods": "GET,POST,PUT,DELETE,OPTIONS",
        },
        "body": json.dumps(body, ensure_ascii=False, default=str),
    }<|MERGE_RESOLUTION|>--- conflicted
+++ resolved
@@ -451,7 +451,6 @@
     """
     Calcula estatísticas das propriedades
     """
-<<<<<<< HEAD
     try:
         total_area = sum(prop.get("area", 0) for prop in properties)
         total_perimeter = sum(prop.get("perimeter", 0) for prop in properties)
@@ -496,7 +495,234 @@
         "coordinates": property_item.get("coordinates", []),
         "createdAt": property_item.get("createdAt"),
         "updatedAt": property_item.get("updatedAt"),
-=======
+    }
+
+
+# ============================================================================
+# VALIDAÇÕES
+# ============================================================================
+
+
+def validate_property_data(data: Dict[str, Any]) -> Dict[str, Any]:
+    """
+    Valida os dados da propriedade para criação
+    """
+    # Campos obrigatórios
+    required_fields = ["name", "area", "perimeter", "coordinates"]
+
+    for field in required_fields:
+        if field not in data:
+            return {"valid": False, "message": f"Campo obrigatório: {field}"}
+
+    # Validar nome
+    name = data.get("name", "").strip()
+    if not name or len(name) < 2:
+        return {"valid": False, "message": "Nome deve ter pelo menos 2 caracteres"}
+
+    if len(name) > 100:
+        return {"valid": False, "message": "Nome deve ter no máximo 100 caracteres"}
+
+    # Validar área
+    try:
+        area = float(data["area"])
+        if area <= 0:
+            return {"valid": False, "message": "Área deve ser maior que zero"}
+        if area > 1000000:  # 1 milhão de hectares (limite razoável)
+            return {
+                "valid": False,
+                "message": "Área muito grande (máximo 1.000.000 hectares)",
+            }
+    except (ValueError, TypeError):
+        return {"valid": False, "message": "Área deve ser um número válido"}
+
+    # Validar perímetro
+    try:
+        perimeter = float(data["perimeter"])
+        if perimeter <= 0:
+            return {"valid": False, "message": "Perímetro deve ser maior que zero"}
+    except (ValueError, TypeError):
+        return {"valid": False, "message": "Perímetro deve ser um número válido"}
+
+    # Validar coordenadas (GeoJSON)
+    coordinates = data.get("coordinates")
+    if not validate_coordinates(coordinates):
+        return {"valid": False, "message": "Coordenadas em formato inválido"}
+
+    # Validar tipo de propriedade
+    valid_types = ["fazenda", "sitio", "chacara", "terreno", "outros"]
+    property_type = data.get("type", "fazenda")
+    if property_type not in valid_types:
+        return {
+            "valid": False,
+            "message": f'Tipo inválido. Use: {", ".join(valid_types)}',
+        }
+
+    # Validar descrição
+    description = data.get("description", "")
+    if len(description) > 500:
+        return {
+            "valid": False,
+            "message": "Descrição deve ter no máximo 500 caracteres",
+        }
+
+    return {"valid": True, "message": "Dados válidos"}
+
+
+def validate_update_data(data: Dict[str, Any]) -> Dict[str, Any]:
+    """
+    Valida os dados de atualização da propriedade
+    """
+    # Pelo menos um campo deve ser fornecido
+    updatable_fields = [
+        "name",
+        "type",
+        "description",
+        "area",
+        "perimeter",
+        "coordinates",
+    ]
+
+    if not any(field in data for field in updatable_fields):
+        return {
+            "valid": False,
+            "message": "Pelo menos um campo deve ser fornecido para atualização",
+        }
+
+    # Validar nome se fornecido
+    if "name" in data:
+        name = data["name"].strip()
+        if not name or len(name) < 2:
+            return {"valid": False, "message": "Nome deve ter pelo menos 2 caracteres"}
+
+        if len(name) > 100:
+            return {"valid": False, "message": "Nome deve ter no máximo 100 caracteres"}
+
+    # Validar área se fornecida
+    if "area" in data:
+        try:
+            area = float(data["area"])
+            if area <= 0:
+                return {"valid": False, "message": "Área deve ser maior que zero"}
+            if area > 1000000:
+                return {
+                    "valid": False,
+                    "message": "Área muito grande (máximo 1.000.000 hectares)",
+                }
+        except (ValueError, TypeError):
+            return {"valid": False, "message": "Área deve ser um número válido"}
+
+    # Validar perímetro se fornecido
+    if "perimeter" in data:
+        try:
+            perimeter = float(data["perimeter"])
+            if perimeter <= 0:
+                return {"valid": False, "message": "Perímetro deve ser maior que zero"}
+        except (ValueError, TypeError):
+            return {"valid": False, "message": "Perímetro deve ser um número válido"}
+
+    # Validar coordenadas se fornecidas
+    if "coordinates" in data:
+        if not validate_coordinates(data["coordinates"]):
+            return {"valid": False, "message": "Coordenadas em formato inválido"}
+
+    # Validar tipo se fornecido
+    if "type" in data:
+        valid_types = ["fazenda", "sitio", "chacara", "terreno", "outros"]
+        if data["type"] not in valid_types:
+            return {
+                "valid": False,
+                "message": f'Tipo inválido. Use: {", ".join(valid_types)}',
+            }
+
+    # Validar descrição se fornecida
+    if "description" in data:
+        if len(data["description"]) > 500:
+            return {
+                "valid": False,
+                "message": "Descrição deve ter no máximo 500 caracteres",
+            }
+
+    return {"valid": True, "message": "Dados válidos"}
+
+
+def validate_coordinates(coordinates) -> bool:
+    """
+    Valida se as coordenadas estão em formato GeoJSON válido
+    """
+    try:
+        # Deve ser uma lista
+        if not isinstance(coordinates, list):
+            return False
+
+        # Deve ter pelo menos 3 pontos (triângulo mínimo)
+        if len(coordinates) < 4:  # 3 pontos + fechar o polígono
+            return False
+
+        # Cada coordenada deve ser [longitude, latitude]
+        for coord in coordinates:
+            if not isinstance(coord, list) or len(coord) != 2:
+                return False
+
+            try:
+                lon, lat = float(coord[0]), float(coord[1])
+
+                # Validar limites geográficos (mundial)
+                if not (-180 <= lon <= 180):
+                    return False
+                if not (-90 <= lat <= 90):
+                    return False
+
+            except (ValueError, TypeError):
+                return False
+
+        # Verificar se o polígono está fechado
+        if coordinates[0] != coordinates[-1]:
+            return False
+
+        return True
+
+    except Exception:
+        return False
+
+
+# ============================================================================
+# UTILIDADES
+# ============================================================================
+
+
+def extract_user_id(event: Dict[str, Any]) -> str:
+    """
+    Extrai o user ID do contexto do Cognito Authorizer
+    """
+    try:
+        # Via Cognito Authorizer
+        authorizer_context = event.get("requestContext", {}).get("authorizer", {})
+
+        # Tentar diferentes formas de obter o user ID
+        user_id = (
+            authorizer_context.get("claims", {}).get("sub")
+            or authorizer_context.get("sub")
+            or event.get("requestContext", {})
+            .get("identity", {})
+            .get("cognitoIdentityId")
+        )
+
+        if user_id:
+            logger.info(f"User ID extraído: {user_id[:8]}...")
+            return user_id
+
+        logger.warning("User ID não encontrado no contexto")
+        return None
+
+    except Exception as e:
+        logger.error(f"Erro ao extrair user ID: {str(e)}")
+        return None
+
+
+def create_response(status_code: int, body: Dict[str, Any]) -> Dict[str, Any]:
+    """
+    Cria resposta HTTP padronizada
+    """
     
     environment = os.environ.get('ENVIRONMENT', 'unknown')
     
@@ -512,242 +738,4 @@
             'environment': environment,
             'event': event
         })
->>>>>>> d8af4ddd
-    }
-
-
-# ============================================================================
-# VALIDAÇÕES
-# ============================================================================
-
-
-def validate_property_data(data: Dict[str, Any]) -> Dict[str, Any]:
-    """
-    Valida os dados da propriedade para criação
-    """
-    # Campos obrigatórios
-    required_fields = ["name", "area", "perimeter", "coordinates"]
-
-    for field in required_fields:
-        if field not in data:
-            return {"valid": False, "message": f"Campo obrigatório: {field}"}
-
-    # Validar nome
-    name = data.get("name", "").strip()
-    if not name or len(name) < 2:
-        return {"valid": False, "message": "Nome deve ter pelo menos 2 caracteres"}
-
-    if len(name) > 100:
-        return {"valid": False, "message": "Nome deve ter no máximo 100 caracteres"}
-
-    # Validar área
-    try:
-        area = float(data["area"])
-        if area <= 0:
-            return {"valid": False, "message": "Área deve ser maior que zero"}
-        if area > 1000000:  # 1 milhão de hectares (limite razoável)
-            return {
-                "valid": False,
-                "message": "Área muito grande (máximo 1.000.000 hectares)",
-            }
-    except (ValueError, TypeError):
-        return {"valid": False, "message": "Área deve ser um número válido"}
-
-    # Validar perímetro
-    try:
-        perimeter = float(data["perimeter"])
-        if perimeter <= 0:
-            return {"valid": False, "message": "Perímetro deve ser maior que zero"}
-    except (ValueError, TypeError):
-        return {"valid": False, "message": "Perímetro deve ser um número válido"}
-
-    # Validar coordenadas (GeoJSON)
-    coordinates = data.get("coordinates")
-    if not validate_coordinates(coordinates):
-        return {"valid": False, "message": "Coordenadas em formato inválido"}
-
-    # Validar tipo de propriedade
-    valid_types = ["fazenda", "sitio", "chacara", "terreno", "outros"]
-    property_type = data.get("type", "fazenda")
-    if property_type not in valid_types:
-        return {
-            "valid": False,
-            "message": f'Tipo inválido. Use: {", ".join(valid_types)}',
-        }
-
-    # Validar descrição
-    description = data.get("description", "")
-    if len(description) > 500:
-        return {
-            "valid": False,
-            "message": "Descrição deve ter no máximo 500 caracteres",
-        }
-
-    return {"valid": True, "message": "Dados válidos"}
-
-
-def validate_update_data(data: Dict[str, Any]) -> Dict[str, Any]:
-    """
-    Valida os dados de atualização da propriedade
-    """
-    # Pelo menos um campo deve ser fornecido
-    updatable_fields = [
-        "name",
-        "type",
-        "description",
-        "area",
-        "perimeter",
-        "coordinates",
-    ]
-
-    if not any(field in data for field in updatable_fields):
-        return {
-            "valid": False,
-            "message": "Pelo menos um campo deve ser fornecido para atualização",
-        }
-
-    # Validar nome se fornecido
-    if "name" in data:
-        name = data["name"].strip()
-        if not name or len(name) < 2:
-            return {"valid": False, "message": "Nome deve ter pelo menos 2 caracteres"}
-
-        if len(name) > 100:
-            return {"valid": False, "message": "Nome deve ter no máximo 100 caracteres"}
-
-    # Validar área se fornecida
-    if "area" in data:
-        try:
-            area = float(data["area"])
-            if area <= 0:
-                return {"valid": False, "message": "Área deve ser maior que zero"}
-            if area > 1000000:
-                return {
-                    "valid": False,
-                    "message": "Área muito grande (máximo 1.000.000 hectares)",
-                }
-        except (ValueError, TypeError):
-            return {"valid": False, "message": "Área deve ser um número válido"}
-
-    # Validar perímetro se fornecido
-    if "perimeter" in data:
-        try:
-            perimeter = float(data["perimeter"])
-            if perimeter <= 0:
-                return {"valid": False, "message": "Perímetro deve ser maior que zero"}
-        except (ValueError, TypeError):
-            return {"valid": False, "message": "Perímetro deve ser um número válido"}
-
-    # Validar coordenadas se fornecidas
-    if "coordinates" in data:
-        if not validate_coordinates(data["coordinates"]):
-            return {"valid": False, "message": "Coordenadas em formato inválido"}
-
-    # Validar tipo se fornecido
-    if "type" in data:
-        valid_types = ["fazenda", "sitio", "chacara", "terreno", "outros"]
-        if data["type"] not in valid_types:
-            return {
-                "valid": False,
-                "message": f'Tipo inválido. Use: {", ".join(valid_types)}',
-            }
-
-    # Validar descrição se fornecida
-    if "description" in data:
-        if len(data["description"]) > 500:
-            return {
-                "valid": False,
-                "message": "Descrição deve ter no máximo 500 caracteres",
-            }
-
-    return {"valid": True, "message": "Dados válidos"}
-
-
-def validate_coordinates(coordinates) -> bool:
-    """
-    Valida se as coordenadas estão em formato GeoJSON válido
-    """
-    try:
-        # Deve ser uma lista
-        if not isinstance(coordinates, list):
-            return False
-
-        # Deve ter pelo menos 3 pontos (triângulo mínimo)
-        if len(coordinates) < 4:  # 3 pontos + fechar o polígono
-            return False
-
-        # Cada coordenada deve ser [longitude, latitude]
-        for coord in coordinates:
-            if not isinstance(coord, list) or len(coord) != 2:
-                return False
-
-            try:
-                lon, lat = float(coord[0]), float(coord[1])
-
-                # Validar limites geográficos (mundial)
-                if not (-180 <= lon <= 180):
-                    return False
-                if not (-90 <= lat <= 90):
-                    return False
-
-            except (ValueError, TypeError):
-                return False
-
-        # Verificar se o polígono está fechado
-        if coordinates[0] != coordinates[-1]:
-            return False
-
-        return True
-
-    except Exception:
-        return False
-
-
-# ============================================================================
-# UTILIDADES
-# ============================================================================
-
-
-def extract_user_id(event: Dict[str, Any]) -> str:
-    """
-    Extrai o user ID do contexto do Cognito Authorizer
-    """
-    try:
-        # Via Cognito Authorizer
-        authorizer_context = event.get("requestContext", {}).get("authorizer", {})
-
-        # Tentar diferentes formas de obter o user ID
-        user_id = (
-            authorizer_context.get("claims", {}).get("sub")
-            or authorizer_context.get("sub")
-            or event.get("requestContext", {})
-            .get("identity", {})
-            .get("cognitoIdentityId")
-        )
-
-        if user_id:
-            logger.info(f"User ID extraído: {user_id[:8]}...")
-            return user_id
-
-        logger.warning("User ID não encontrado no contexto")
-        return None
-
-    except Exception as e:
-        logger.error(f"Erro ao extrair user ID: {str(e)}")
-        return None
-
-
-def create_response(status_code: int, body: Dict[str, Any]) -> Dict[str, Any]:
-    """
-    Cria resposta HTTP padronizada
-    """
-    return {
-        "statusCode": status_code,
-        "headers": {
-            "Content-Type": "application/json",
-            "Access-Control-Allow-Origin": "*",
-            "Access-Control-Allow-Headers": "Content-Type,X-Amz-Date,Authorization,X-Api-Key,X-Amz-Security-Token",
-            "Access-Control-Allow-Methods": "GET,POST,PUT,DELETE,OPTIONS",
-        },
-        "body": json.dumps(body, ensure_ascii=False, default=str),
     }